--- conflicted
+++ resolved
@@ -41,12 +41,7 @@
   return q / pTtoQ_Conv_factor;
 }
 
-mCP_anal analyze_pythia_sim(Double_t charge = 1e-3,
-<<<<<<< HEAD
-                            std::vector<TString> infiles = {"out.root"}, int type = 2, bool rock = 1, bool hist = 0) {
-=======
-                            std::vector<TString> infiles = {"out.root"}, bool hist = 0, TString extra="") {
->>>>>>> 218abdc7
+mCP_anal analyze_pythia_sim(Double_t charge = 1e-3, std::vector<TString> infiles = {"out.root"}, int type = 2, bool rock = 1, bool hist = 0, TString extra="") {
   mCP_anal analysis;
 
   Double_t pTcut = calc_pT(charge);
@@ -201,7 +196,7 @@
     c->cd(4);
     eta_hist->Draw("bar0");
     c->cd();
-    TString dirname = TString("hists_eta")+Form("%f",low_eta)+TString("-")+Form("%f",high_eta)+"_"+extra;
+    TString dirname = TString("hists_eta")+Form("%f",low_eta)+TString("_")+Form("%f",high_eta)+TString("_type")+Form("%d",type)+TString("_rock")+Form("%d",rock)+TString("_")+extra;
     gSystem->Exec("mkdir "+dirname);
     TString out = dirname  + TString("/hist_") + Form("%f",analysis.mass) + TString("GeV_") + Form("%f",charge) + TString("e.pdf");
     c->SaveAs(out);
